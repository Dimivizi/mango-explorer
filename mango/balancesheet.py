# # ⚠ Warning
#
# THE SOFTWARE IS PROVIDED "AS IS", WITHOUT WARRANTY OF ANY KIND, EXPRESS OR IMPLIED, INCLUDING BUT NOT
# LIMITED TO THE WARRANTIES OF MERCHANTABILITY, FITNESS FOR A PARTICULAR PURPOSE AND NONINFRINGEMENT. IN
# NO EVENT SHALL THE AUTHORS OR COPYRIGHT HOLDERS BE LIABLE FOR ANY CLAIM, DAMAGES OR OTHER LIABILITY,
# WHETHER IN AN ACTION OF CONTRACT, TORT OR OTHERWISE, ARISING FROM, OUT OF OR IN CONNECTION WITH THE
# SOFTWARE OR THE USE OR OTHER DEALINGS IN THE SOFTWARE.
#
# [🥭 Mango Markets](https://mango.markets/) support is available at:
#   [Docs](https://docs.mango.markets/)
#   [Discord](https://discord.gg/67jySBhxrg)
#   [Twitter](https://twitter.com/mangomarkets)
#   [Github](https://github.com/blockworks-foundation)
#   [Email](mailto:hello@blockworks.foundation)


import logging
import typing

from decimal import Decimal

from .token import Token

# # 🥭 BalanceSheet class
#


class BalanceSheet:
    def __init__(self, token: Token, liabilities: Decimal, settled_assets: Decimal, unsettled_assets: Decimal):
        self.logger: logging.Logger = logging.getLogger(self.__class__.__name__)
        self.token: Token = token
        self.liabilities: Decimal = liabilities
        self.settled_assets: Decimal = settled_assets
        self.unsettled_assets: Decimal = unsettled_assets

    @property
    def assets(self) -> Decimal:
        return self.settled_assets + self.unsettled_assets

    @property
    def value(self) -> Decimal:
        return self.assets - self.liabilities

    @property
    def collateral_ratio(self) -> Decimal:
        if self.liabilities == Decimal(0):
            return Decimal(0)
        return self.assets / self.liabilities

    @staticmethod
<<<<<<< HEAD
    def report(values: typing.List["BalanceSheet"], reporter: typing.Callable[[str], None] = print) -> None:
=======
    def report(values: typing.Sequence["BalanceSheet"], reporter: typing.Callable[[str], None] = print) -> None:
>>>>>>> 2206482a
        for value in values:
            reporter(str(value))

    def __str__(self) -> str:
        name = "«𝚄𝚗𝚜𝚙𝚎𝚌𝚒𝚏𝚒𝚎𝚍»"
        if self.token is not None:
            name = self.token.name

        return f"""« 𝙱𝚊𝚕𝚊𝚗𝚌𝚎𝚂𝚑𝚎𝚎𝚝 [{name}]:
    Assets :           {self.assets:>18,.8f}
    Settled Assets :   {self.settled_assets:>18,.8f}
    Unsettled Assets : {self.unsettled_assets:>18,.8f}
    Liabilities :      {self.liabilities:>18,.8f}
    Value :            {self.value:>18,.8f}
    Collateral Ratio : {self.collateral_ratio:>18,.2%}
»
"""

    def __repr__(self) -> str:
        return f"{self}"<|MERGE_RESOLUTION|>--- conflicted
+++ resolved
@@ -48,11 +48,7 @@
         return self.assets / self.liabilities
 
     @staticmethod
-<<<<<<< HEAD
-    def report(values: typing.List["BalanceSheet"], reporter: typing.Callable[[str], None] = print) -> None:
-=======
     def report(values: typing.Sequence["BalanceSheet"], reporter: typing.Callable[[str], None] = print) -> None:
->>>>>>> 2206482a
         for value in values:
             reporter(str(value))
 
