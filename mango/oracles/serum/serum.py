--- conflicted
+++ resolved
@@ -21,11 +21,6 @@
 
 from datetime import datetime
 from decimal import Decimal
-<<<<<<< HEAD
-from pyserum.market.orderbook import OrderBook
-from pyserum.market import Market as PySerumMarket
-=======
->>>>>>> 2206482a
 
 from ...context import Context
 from ...contextbuilder import ContextBuilder
@@ -61,38 +56,6 @@
 
 
 class SerumOracle(Oracle):
-<<<<<<< HEAD
-    def __init__(self, spot_market: SpotMarket):
-        name = f"Serum Oracle for {spot_market.symbol}"
-        super().__init__(name, spot_market)
-        self.spot_market: SpotMarket = spot_market
-        self.source: OracleSource = OracleSource("Serum", name, spot_market)
-        self._serum_market: PySerumMarket = None
-
-    def fetch_price(self, context: Context) -> Price:
-        if self._serum_market is None:
-            self._serum_market = PySerumMarket.load(
-                context.client.compatible_client, self.spot_market.address, context.dex_program_id)
-
-        bids_address = self._serum_market.state.bids()
-        asks_address = self._serum_market.state.asks()
-        bid_ask_account_infos = AccountInfo.load_multiple(context, [bids_address, asks_address])
-        if len(bid_ask_account_infos) != 2:
-            raise Exception(
-                f"Failed to get bid/ask data from Serum for market address {self.spot_market.address} (bids: {bids_address}, asks: {asks_address}).")
-        bids = OrderBook.from_bytes(self._serum_market.state, bid_ask_account_infos[0].data)
-        asks = OrderBook.from_bytes(self._serum_market.state, bid_ask_account_infos[1].data)
-
-        top_bid = list(bids.orders())[-1]
-        top_ask = list(asks.orders())[0]
-        top_bid_price = self.spot_market.quote.round(Decimal(top_bid.info.price))
-        top_ask_price = self.spot_market.quote.round(Decimal(top_ask.info.price))
-        mid_price = (top_bid_price + top_ask_price) / 2
-
-        return Price(self.source, datetime.now(), self.spot_market, top_bid_price, mid_price, top_ask_price)
-
-    def to_streaming_observable(self, context: Context) -> rx.core.typing.Observable:
-=======
     def __init__(self, market: SerumMarket):
         name = f"Serum Oracle for {market.symbol}"
         super().__init__(name, market)
@@ -119,7 +82,6 @@
         return Price(self.source, datetime.now(), self.market, top_bid, mid_price, top_ask, SerumOracleConfidence)
 
     def to_streaming_observable(self, context: Context) -> rx.core.Observable:
->>>>>>> 2206482a
         return rx.interval(1).pipe(
             ops.observe_on(context.pool_scheduler),
             ops.start_with(-1),
