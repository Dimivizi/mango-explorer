{
 "cells": [
  {
   "cell_type": "markdown",
   "source": [
    "# ⚠ Warning\n",
    "\n",
    "THE SOFTWARE IS PROVIDED \"AS IS\", WITHOUT WARRANTY OF ANY KIND, EXPRESS OR IMPLIED, INCLUDING BUT NOT LIMITED TO THE WARRANTIES OF MERCHANTABILITY, FITNESS FOR A PARTICULAR PURPOSE AND NONINFRINGEMENT. IN NO EVENT SHALL THE AUTHORS OR COPYRIGHT HOLDERS BE LIABLE FOR ANY CLAIM, DAMAGES OR OTHER LIABILITY, WHETHER IN AN ACTION OF CONTRACT, TORT OR OTHERWISE, ARISING FROM, OUT OF OR IN CONNECTION WITH THE SOFTWARE OR THE USE OR OTHER DEALINGS IN THE SOFTWARE.\n",
    "\n",
    "[![Binder](https://mybinder.org/badge_logo.svg)](https://mybinder.org/v2/gl/OpinionatedGeek%2Fmango-explorer/HEAD?filepath=Liquidation.ipynb) _🏃‍♀️ To run this notebook press the ⏩ icon in the toolbar above._\n",
    "\n",
    "[🥭 Mango Markets](https://mango.markets/) support is available at: [Docs](https://docs.mango.markets/) | [Discord](https://discord.gg/67jySBhxrg) | [Twitter](https://twitter.com/mangomarkets) | [Github](https://github.com/blockworks-foundation) | [Email](mailto:hello@blockworks.foundation)"
   ],
   "metadata": {}
  },
  {
   "cell_type": "markdown",
   "source": [
    "# 🥭 Liquidation\n",
    "\n",
    "Mango Markets margin accounts must hold more assets than liabilities.\n",
    "\n",
    "If a margin account doesn't hold assets worth more than the _maintenance collateral ratio_ (currently 110%) of its liabilities, anyone can 'pay off' some of the liabilities in that account. In return, that payer receives 105% of their tokens back.\n",
    "\n",
    "This process - called '_liquidation_' - continues until the remaining assets are worth more than the _initial collateral ratio_ (currently 120%) of the remaining liabilities, or until there are no more collateral tokens to return to liquidators.\n"
   ],
   "metadata": {}
  },
  {
   "cell_type": "code",
   "execution_count": null,
   "source": [
    "import logging\n",
    "import mango\n",
    "\n",
    "from solana.publickey import PublicKey\n"
   ],
   "outputs": [],
   "metadata": {
    "jupyter": {
     "source_hidden": true
    }
   }
  },
  {
   "cell_type": "markdown",
   "source": [
    "## 🦺 Safety\n",
    "\n",
    "Liquidation is how Mango Markets protects accounts from systemic losses.\n",
    "\n",
    "If the collateralisation ratio were allowed to fall below 100%, that would represent a systemic risk to Mango Markets. Funds would have to be taken from the lending pools, affecting all lenders, which may in turn affect their collateralisation ratio and expose them to liquidation, possibly leading to a cascade of liquidations until the system stabilises.\n",
    "\n",
    "Liquidators promptly stepping in to 'buy' liquidatable accounts before they fall to less than 100% collateralisation prevent this instability.\n"
   ],
   "metadata": {}
  },
  {
   "cell_type": "markdown",
   "source": [
    "## 📇 Collateralisation Ratios Details\n",
    "\n",
    "When trading with leverage on Mango Markets, you start by adding assets to your margin account. Your margin account must hold assets worth more than 120% of the liabilities. This ratio of assets to liabilities is called your '_collateralisation ratio_'.\n",
    "\n",
    "If a new trade would mean your assets would be worth less 120% of the libilities - that your collateralisation ratio would be less than 120% - you will not be allowed to place the trade. No existing trades are closed, you just can't place any new orders.\n",
    "\n",
    "The value of assets and liabilities is derived from the prices from on-chain oracles.\n",
    "\n",
    "Prices change, so even if no new trades are made the value of assets can fall and the liabilities can increase, changing the collateralisation ratio.\n",
    "\n",
    "**If the collateralisation ratio falls below 110%, your margin account can be '_liquidated_', resulting in the loss of some or a all assets in the account.**\n"
   ],
   "metadata": {}
  },
  {
   "cell_type": "markdown",
   "source": [
    "# 💧 Liquidation Process"
   ],
   "metadata": {}
  },
  {
   "cell_type": "markdown",
   "source": [
    "## 📇 Steps\n",
    "\n",
    "The liquidation process involves paying off some or all of one of the liabilities in the under-collateralised margin account. Margin accounts can have liabilities in multiple tokens, but liquidation can only be performed on one token at a time.\n",
    "\n",
    "These are the basic steps to liquidate an account:\n",
    "1. (Optional) Force cancellation of all outstanding orders for the margin account in that market.\n",
    "2. Build and send the `PartialLiquidate` instruction.\n",
    "3. Repeat step 2 (if necessary) with fresh tokens.\n",
    "\n",
    "Step 1 is optional. Open orders can lock funds in an account, preventing liquidation, but it may be desirable for liquidators to optimise their liquidation process by only force-cancelling orders on that margin account's first partial-liquidation. The margin account is unlikely to have been able to open new orders between partial-liquidations if they happen quickly enough.\n",
    "\n",
    "To actually run a liquidator, however, there are probably some additional steps:\n",
    "1. Find all liquidatable margin accounts.\n",
    "2. Pick the most appropriate of these margin accounts, based on that account's collatoralisation and the liquidator's token balances.\n",
    "3. Pick the market with the most value in the margin account's openorders accounts.\n",
    "4. Force cancellation of all outstanding orders for the margin account in that market.\n",
    "5. Build and send the `PartialLiquidate` instruction.\n",
    "6. Convert the received tokens to your desired tokens.\n",
    "7. Repeat from step 2 (if necessary) with fresh tokens.\n",
    "\n"
   ],
   "metadata": {}
  },
  {
   "cell_type": "markdown",
   "source": [
    "# 🏃 Running\n",
    "\n",
    "This section allows you to perform a liquidation on a specific `MarginAccount`.\n",
    "\n",
    "To do this you will need:\n",
    "* The `PublicKey` of the margin account - put this in the `MARGIN_ACCOUNT_TO_LIQUIDATE` variable below, and\n",
    "* A wallet with appropriate funds and accounts for Mango Markets liquidation (see [AccountScout](AccountScout.ipynb) for details). The private key for this wallet should be placed in the `id.json` file.\n",
    "\n",
    "You can then 🏃‍♀️ run this notebook by pressing the ⏩ icon in the toolbar at the top of the page."
   ],
   "metadata": {}
  },
  {
   "cell_type": "code",
   "execution_count": null,
   "source": [
    "MARGIN_ACCOUNT_TO_LIQUIDATE = \"\""
   ],
   "outputs": [],
   "metadata": {}
  },
  {
   "cell_type": "code",
   "execution_count": null,
   "source": [
    "if __name__ == \"__main__\":\n",
    "    logging.getLogger().setLevel(logging.INFO)\n",
    "\n",
    "    if MARGIN_ACCOUNT_TO_LIQUIDATE == \"\":\n",
    "        raise Exception(\"No margin account to liquidate - try setting the variable MARGIN_ACCOUNT_TO_LIQUIDATE to a margin account public key.\")\n",
    "\n",
    "    context = mango.Context.default()\n",
    "\n",
    "    # You'll need to load the wallet properly here to be able to liquidate.\n",
    "    wallet = mango.Wallet([])\n",
    "\n",
    "    print(\"Wallet Balances Before:\")\n",
    "    group = mango.Group.load(context)\n",
    "    balances_before = group.fetch_balances(context, wallet.address)\n",
    "    mango.TokenValue.report(balances_before)\n",
    "\n",
    "    prices = group.fetch_token_prices(context)\n",
    "    margin_account = mango.MarginAccount.load(context, PublicKey(MARGIN_ACCOUNT_TO_LIQUIDATE), group)\n",
    "    intrinsic_balance_sheets_before = margin_account.get_intrinsic_balance_sheets(group)\n",
    "    print(\"Margin Account Before:\", intrinsic_balance_sheets_before)\n",
    "    liquidator = mango.ForceCancelOrdersAccountLiquidator(context, wallet)\n",
    "    transaction_id = liquidator.liquidate(group, margin_account, prices)\n",
    "    if transaction_id is None:\n",
    "        print(\"No transaction sent.\")\n",
    "    else:\n",
    "        print(\"Transaction ID:\", transaction_id)\n",
    "        print(\"Waiting for confirmation...\")\n",
    "\n",
    "        context.client.wait_for_confirmation(transaction_id)\n",
    "\n",
    "        group_after = mango.Group.load(context)\n",
    "        margin_account_after_liquidation = mango.MarginAccount.load(context, PublicKey(MARGIN_ACCOUNT_TO_LIQUIDATE), group_after)\n",
    "        intrinsic_balance_sheets_after = margin_account_after_liquidation.get_intrinsic_balance_sheets(group_after)\n",
    "        print(\"Margin Account After:\", intrinsic_balance_sheets_after)\n",
    "        print(\"Wallet Balances After:\")\n",
    "        balances_after = group_after.fetch_balances(context, wallet.address)\n",
    "        mango.TokenValue.report(balances_after)\n",
    "\n",
    "        print(\"Wallet Balances Changes:\")\n",
    "        changes = mango.TokenValue.changes(balances_before, balances_after)\n",
    "        mango.TokenValue.report(changes)\n"
<<<<<<< HEAD
   ],
   "outputs": [],
   "metadata": {}
=======
   ]
>>>>>>> 2206482a
  }
 ],
 "metadata": {
  "interpreter": {
   "hash": "ac2eaa0ea0ebeafcc7822e65e46aa9d4f966f30b695406963e145ea4a91cd4fc"
  },
  "kernelspec": {
   "display_name": "Python 3.9.4 64-bit",
   "name": "python3"
  },
  "language_info": {
   "name": "python",
   "version": ""
  },
  "metadata": {
   "interpreter": {
    "hash": "ac2eaa0ea0ebeafcc7822e65e46aa9d4f966f30b695406963e145ea4a91cd4fc"
   }
  },
  "toc": {
   "base_numbering": 1,
   "nav_menu": {},
   "number_sections": true,
   "sideBar": true,
   "skip_h1_title": false,
   "title_cell": "Table of Contents",
   "title_sidebar": "Contents",
   "toc_cell": false,
   "toc_position": {},
   "toc_section_display": true,
   "toc_window_display": true
  },
  "varInspector": {
   "cols": {
    "lenName": 16,
    "lenType": 16,
    "lenVar": 40
   },
   "kernels_config": {
    "python": {
     "delete_cmd_postfix": "",
     "delete_cmd_prefix": "del ",
     "library": "var_list.py",
     "varRefreshCmd": "print(var_dic_list())"
    },
    "r": {
     "delete_cmd_postfix": ") ",
     "delete_cmd_prefix": "rm(",
     "library": "var_list.r",
     "varRefreshCmd": "cat(var_dic_list()) "
    }
   },
   "types_to_exclude": [
    "module",
    "function",
    "builtin_function_or_method",
    "instance",
    "_Feature"
   ],
   "window_display": false
  }
 },
 "nbformat": 4,
 "nbformat_minor": 5
}<|MERGE_RESOLUTION|>--- conflicted
+++ resolved
@@ -2,6 +2,8 @@
  "cells": [
   {
    "cell_type": "markdown",
+   "id": "",
+   "metadata": {},
    "source": [
     "# ⚠ Warning\n",
     "\n",
@@ -10,11 +12,12 @@
     "[![Binder](https://mybinder.org/badge_logo.svg)](https://mybinder.org/v2/gl/OpinionatedGeek%2Fmango-explorer/HEAD?filepath=Liquidation.ipynb) _🏃‍♀️ To run this notebook press the ⏩ icon in the toolbar above._\n",
     "\n",
     "[🥭 Mango Markets](https://mango.markets/) support is available at: [Docs](https://docs.mango.markets/) | [Discord](https://discord.gg/67jySBhxrg) | [Twitter](https://twitter.com/mangomarkets) | [Github](https://github.com/blockworks-foundation) | [Email](mailto:hello@blockworks.foundation)"
-   ],
-   "metadata": {}
-  },
-  {
-   "cell_type": "markdown",
+   ]
+  },
+  {
+   "cell_type": "markdown",
+   "id": "",
+   "metadata": {},
    "source": [
     "# 🥭 Liquidation\n",
     "\n",
@@ -23,27 +26,29 @@
     "If a margin account doesn't hold assets worth more than the _maintenance collateral ratio_ (currently 110%) of its liabilities, anyone can 'pay off' some of the liabilities in that account. In return, that payer receives 105% of their tokens back.\n",
     "\n",
     "This process - called '_liquidation_' - continues until the remaining assets are worth more than the _initial collateral ratio_ (currently 120%) of the remaining liabilities, or until there are no more collateral tokens to return to liquidators.\n"
-   ],
-   "metadata": {}
+   ]
   },
   {
    "cell_type": "code",
    "execution_count": null,
-   "source": [
-    "import logging\n",
-    "import mango\n",
-    "\n",
-    "from solana.publickey import PublicKey\n"
-   ],
-   "outputs": [],
+   "id": "",
    "metadata": {
     "jupyter": {
      "source_hidden": true
     }
-   }
-  },
-  {
-   "cell_type": "markdown",
+   },
+   "outputs": [],
+   "source": [
+    "import logging\n",
+    "import mango\n",
+    "\n",
+    "from solana.publickey import PublicKey\n"
+   ]
+  },
+  {
+   "cell_type": "markdown",
+   "id": "",
+   "metadata": {},
    "source": [
     "## 🦺 Safety\n",
     "\n",
@@ -52,11 +57,12 @@
     "If the collateralisation ratio were allowed to fall below 100%, that would represent a systemic risk to Mango Markets. Funds would have to be taken from the lending pools, affecting all lenders, which may in turn affect their collateralisation ratio and expose them to liquidation, possibly leading to a cascade of liquidations until the system stabilises.\n",
     "\n",
     "Liquidators promptly stepping in to 'buy' liquidatable accounts before they fall to less than 100% collateralisation prevent this instability.\n"
-   ],
-   "metadata": {}
-  },
-  {
-   "cell_type": "markdown",
+   ]
+  },
+  {
+   "cell_type": "markdown",
+   "id": "",
+   "metadata": {},
    "source": [
     "## 📇 Collateralisation Ratios Details\n",
     "\n",
@@ -69,18 +75,20 @@
     "Prices change, so even if no new trades are made the value of assets can fall and the liabilities can increase, changing the collateralisation ratio.\n",
     "\n",
     "**If the collateralisation ratio falls below 110%, your margin account can be '_liquidated_', resulting in the loss of some or a all assets in the account.**\n"
-   ],
-   "metadata": {}
-  },
-  {
-   "cell_type": "markdown",
+   ]
+  },
+  {
+   "cell_type": "markdown",
+   "id": "",
+   "metadata": {},
    "source": [
     "# 💧 Liquidation Process"
-   ],
-   "metadata": {}
-  },
-  {
-   "cell_type": "markdown",
+   ]
+  },
+  {
+   "cell_type": "markdown",
+   "id": "",
+   "metadata": {},
    "source": [
     "## 📇 Steps\n",
     "\n",
@@ -102,11 +110,12 @@
     "6. Convert the received tokens to your desired tokens.\n",
     "7. Repeat from step 2 (if necessary) with fresh tokens.\n",
     "\n"
-   ],
-   "metadata": {}
-  },
-  {
-   "cell_type": "markdown",
+   ]
+  },
+  {
+   "cell_type": "markdown",
+   "id": "",
+   "metadata": {},
    "source": [
     "# 🏃 Running\n",
     "\n",
@@ -117,21 +126,24 @@
     "* A wallet with appropriate funds and accounts for Mango Markets liquidation (see [AccountScout](AccountScout.ipynb) for details). The private key for this wallet should be placed in the `id.json` file.\n",
     "\n",
     "You can then 🏃‍♀️ run this notebook by pressing the ⏩ icon in the toolbar at the top of the page."
-   ],
-   "metadata": {}
+   ]
   },
   {
    "cell_type": "code",
    "execution_count": null,
+   "id": "",
+   "metadata": {},
+   "outputs": [],
    "source": [
     "MARGIN_ACCOUNT_TO_LIQUIDATE = \"\""
-   ],
-   "outputs": [],
-   "metadata": {}
+   ]
   },
   {
    "cell_type": "code",
    "execution_count": null,
+   "id": "",
+   "metadata": {},
+   "outputs": [],
    "source": [
     "if __name__ == \"__main__\":\n",
     "    logging.getLogger().setLevel(logging.INFO)\n",
@@ -174,13 +186,7 @@
     "        print(\"Wallet Balances Changes:\")\n",
     "        changes = mango.TokenValue.changes(balances_before, balances_after)\n",
     "        mango.TokenValue.report(changes)\n"
-<<<<<<< HEAD
-   ],
-   "outputs": [],
-   "metadata": {}
-=======
-   ]
->>>>>>> 2206482a
+   ]
   }
  ],
  "metadata": {
